{
  "name": "nach",
  "description": "nACH is a highly customizable Node.js module exposing a high & low-level API for generating ACH files for use within the ACH network",
<<<<<<< HEAD
  "version": "0.2.3",
=======
  "version": "0.3.0",
>>>>>>> b809316b
  "author": "The Zipline team",
  "contributors":[{ 
    "name" : "Yaw Joseph Etse", 
    "email" : "yaw.etse@gmail.com", 
    "url" : "http://about.me/yawjosephetse"
  }],
  "repository": {
    "type": "git",
    "url": "https://github.com/zipline/nACH.git"
  },
  "engines": {
    "node": ">= 0.10.0"
  },
  "scripts": {
    "test": "NODE_ENV=test ./node_modules/.bin/mocha --reporter spec --recursive"
  },
  "dependencies": {
    "moment": "2.x.x",
    "lodash": "3.x.x",
    "async": "0.9.x"
  },
  "devDependencies": {
    "mocha": "latest",
    "chai": "latest"
  }
}<|MERGE_RESOLUTION|>--- conflicted
+++ resolved
@@ -1,13 +1,9 @@
 {
   "name": "nach",
   "description": "nACH is a highly customizable Node.js module exposing a high & low-level API for generating ACH files for use within the ACH network",
-<<<<<<< HEAD
-  "version": "0.2.3",
-=======
   "version": "0.3.0",
->>>>>>> b809316b
   "author": "The Zipline team",
-  "contributors":[{ 
+  "contributors":[{
     "name" : "Yaw Joseph Etse", 
     "email" : "yaw.etse@gmail.com", 
     "url" : "http://about.me/yawjosephetse"
